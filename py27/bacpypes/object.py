#!/usr/bin/python

"""
Object
"""

import sys
from copy import copy as _copy
from collections import defaultdict

from .errors import ConfigurationError, ExecutionError, \
    InvalidParameterDatatype
from .debugging import bacpypes_debugging, ModuleLogger

from .primitivedata import Atomic, BitString, Boolean, CharacterString, Date, \
    Double, Integer, ObjectIdentifier, ObjectType, OctetString, Real, Time, \
    Unsigned
from .constructeddata import AnyAtomic, Array, ArrayOf, Choice, Element, \
    Sequence, SequenceOf
from .basetypes import AccessCredentialDisable, AccessCredentialDisableReason, \
    AccessEvent, AccessPassbackMode, AccessRule, AccessThreatLevel, \
    AccessUserType, AccessZoneOccupancyState, AccumulatorRecord, Action, \
    ActionList, AddressBinding, AssignedAccessRights, AuthenticationFactor, \
    AuthenticationFactorFormat, AuthenticationPolicy, AuthenticationStatus, \
    AuthorizationException, AuthorizationMode, BackupState, BinaryPV, \
    COVSubscription, CalendarEntry, ChannelValue, ClientCOV, \
    CredentialAuthenticationFactor, DailySchedule, DateRange, DateTime, \
    Destination, DeviceObjectPropertyReference, DeviceObjectReference, \
    DeviceStatus, DoorAlarmState, DoorSecuredStatus, DoorStatus, DoorValue, \
    EngineeringUnits, EventNotificationSubscription, EventParameter, \
    EventState, EventTransitionBits, EventType, FaultParameter, FaultType, \
    FileAccessMethod, LifeSafetyMode, LifeSafetyOperation, LifeSafetyState, \
    LightingCommand, LightingInProgress, LightingTransition, LimitEnable, \
    LockStatus, LogMultipleRecord, LogRecord, LogStatus, LoggingType, \
    Maintenance, NetworkSecurityPolicy, NodeType, NotifyType, \
    ObjectPropertyReference, ObjectTypesSupported, OptionalCharacterString, \
    Polarity, PortPermission, Prescale, PriorityArray, ProcessIdSelection, \
    ProgramError, ProgramRequest, ProgramState, PropertyAccessResult, \
    PropertyIdentifier, Recipient, Reliability, RestartReason, Scale, \
    SecurityKeySet, SecurityLevel, Segmentation, ServicesSupported, \
    SetpointReference, ShedLevel, ShedState, SilencedState, SpecialEvent, \
    StatusFlags, TimeStamp, VTClass, VTSession, WriteStatus
from .apdu import EventNotificationParameters, ReadAccessSpecification, \
    ReadAccessResult

# some debugging
_debug = 0
_log = ModuleLogger(globals())

#
#   PropertyError
#

class PropertyError(AttributeError):
    pass

# a dictionary of object types and classes
registered_object_types = {}

#
#   register_object_type
#

@bacpypes_debugging
def register_object_type(cls=None, vendor_id=0):
    if _debug: register_object_type._debug("register_object_type %s vendor_id=%s", repr(cls), vendor_id)

    # if cls isn't given, return a decorator
    if not cls:
        def _register(xcls):
            if _debug: register_object_type._debug("_register %s (vendor_id=%s)", repr(cls), vendor_id)
            return register_object_type(xcls, vendor_id)
        if _debug: register_object_type._debug("    - returning decorator")

        return _register

    # make sure it's an Object derived class
    if not issubclass(cls, Object):
        raise RuntimeError("Object derived class required")

    # build a property dictionary by going through the class and all its parents
    _properties = {}
    for c in cls.__mro__:
        if _debug: register_object_type._debug("    - c: %r", c)
        for prop in getattr(c, 'properties', []):
            if prop.identifier not in _properties:
                _properties[prop.identifier] = prop

    # if the object type hasn't been provided, make an immutable one
    if 'objectType' not in _properties:
        _properties['objectType'] = ReadableProperty('objectType', ObjectType, cls.objectType, mutable=False)

    # store this in the class
    cls._properties = _properties

    # now save this in all our types
    registered_object_types[(cls.objectType, vendor_id)] = cls

    # return the class as a decorator
    return cls

#
#   get_object_class
#

@bacpypes_debugging
def get_object_class(object_type, vendor_id=0):
    """Return the class associated with an object type."""
    if _debug: get_object_class._debug("get_object_class %r vendor_id=%r", object_type, vendor_id)

    # find the klass as given
    cls = registered_object_types.get((object_type, vendor_id))
    if _debug: get_object_class._debug("    - direct lookup: %s", repr(cls))

    # if the class isn't found and the vendor id is non-zero, try the standard class for the type
    if (not cls) and vendor_id:
        cls = registered_object_types.get((object_type, 0))
        if _debug: get_object_class._debug("    - default lookup: %s", repr(cls))

    return cls

#
#   get_datatype
#

@bacpypes_debugging
def get_datatype(object_type, propid, vendor_id=0):
    """Return the datatype for the property of an object."""
    if _debug: get_datatype._debug("get_datatype %r %r vendor_id=%r", object_type, propid, vendor_id)

    # get the related class
    cls = get_object_class(object_type, vendor_id)
    if not cls:
        return None

    # get the property
    prop = cls._properties.get(propid)
    if not prop:
        return None

    # return the datatype
    return prop.datatype

#
#   Property
#

@bacpypes_debugging
class Property:

    def __init__(self, identifier, datatype, default=None, optional=True, mutable=True):
        if _debug:
            Property._debug("__init__ %s %s default=%r optional=%r mutable=%r",
                identifier, datatype, default, optional, mutable
                )

        # keep the arguments
        self.identifier = identifier
        self.datatype = datatype
        self.optional = optional
        self.mutable = mutable
        self.default = default

    def ReadProperty(self, obj, arrayIndex=None):
        if _debug:
            Property._debug("ReadProperty(%s) %s arrayIndex=%r",
                self.identifier, obj, arrayIndex
                )

        # get the value
        value = obj._values[self.identifier]
        if _debug: Property._debug("    - value: %r", value)

        # access an array
        if arrayIndex is not None:
            if not issubclass(self.datatype, Array):
                raise ExecutionError(errorClass='property', errorCode='propertyIsNotAnArray')

            if value is not None:
                try:
                    # dive in, the water's fine
                    value = value[arrayIndex]
                except IndexError:
                    raise ExecutionError(errorClass='property', errorCode='invalidArrayIndex')

        # all set
        return value

    def WriteProperty(self, obj, value, arrayIndex=None, priority=None, direct=False):
        if _debug:
            Property._debug("WriteProperty(%s) %s %r arrayIndex=%r priority=%r direct=%r",
                self.identifier, obj, value, arrayIndex, priority, direct
                )

        if direct:
            if _debug: Property._debug("    - direct write")
        else:
            # see if it must be provided
            if not self.optional and value is None:
                raise ValueError("%s value required" % (self.identifier,))

            # see if it can be changed
            if not self.mutable:
                raise ExecutionError(errorClass='property', errorCode='writeAccessDenied')

            # if changing the length of the array, the value is unsigned
            if arrayIndex == 0:
                if not Unsigned.is_valid(value):
                    raise InvalidParameterDatatype("length of %s must be unsigned" % (
                            self.identifier,
                            ))

            # if it's atomic, make sure it's valid
<<<<<<< HEAD
            if issubclass(self.datatype, AnyAtomic):
                if _debug: Property._debug("    - property is any atomic, checking value")
                if not isinstance(value, Atomic):
                    raise InvalidParameterDatatype("%s must be an atomic instance" % (
                            self.identifier,
                            ))

=======
>>>>>>> dc6ef50b
            elif issubclass(self.datatype, Atomic):
                if _debug: Property._debug("    - property is atomic, checking value")
                if not self.datatype.is_valid(value):
                    raise InvalidParameterDatatype("%s must be of type %s" % (
                            self.identifier, self.datatype.__name__,
                            ))

            # if it's an array, make sure it's valid regarding arrayIndex provided
            elif issubclass(self.datatype, Array):
                if _debug: Property._debug("    - property is array, checking subtype and index")

                # changing a single element
                if arrayIndex is not None:
                    # if it's atomic, make sure it's valid
                    if issubclass(self.datatype.subtype, Atomic):
                        if _debug: Property._debug("    - subtype is atomic, checking value")
                        if not self.datatype.subtype.is_valid(value):
                            raise InvalidParameterDatatype("%s must be of type %s" % (
                                    self.identifier, self.datatype.__name__,
                                    ))
                    # constructed type
                    elif not isinstance(value, self.datatype.subtype):
                        raise InvalidParameterDatatype("%s must be of type %s" % (
                                self.identifier, self.datatype.subtype.__name__
                                ))

                # replacing the array
                elif isinstance(value, list):
                    # check validity regarding subtype
                    for item in value:
                        # if it's atomic, make sure it's valid
                        if issubclass(self.datatype.subtype, Atomic):
                            if _debug: Property._debug("    - subtype is atomic, checking value")
                            if not self.datatype.subtype.is_valid(item):
                                raise InvalidParameterDatatype("elements of %s must be of type %s" % (
                                        self.identifier, self.datatype.subtype.__name__,
                                        ))
                        # constructed type
                        elif not isinstance(item, self.datatype.subtype):
                            raise InvalidParameterDatatype("elements of %s must be of type %s" % (
                                    self.identifier, self.datatype.subtype.__name__
                                    ))

                    # value is mutated into a new array
                    value = self.datatype(value)

            # some kind of constructed data
            elif not isinstance(value, self.datatype):
                if _debug: Property._debug("    - property is not atomic and wrong type")
                raise InvalidParameterDatatype("%s must be of type %s" % (
                        self.identifier, self.datatype.__name__,
                        ))

        # local check if the property is monitored
        is_monitored = self.identifier in obj._property_monitors

        if arrayIndex is not None:
            if not issubclass(self.datatype, Array):
                raise ExecutionError(errorClass='property', errorCode='propertyIsNotAnArray')

            # check the array
            arry = obj._values[self.identifier]
            if arry is None:
                raise RuntimeError("%s uninitialized array" % (self.identifier,))

            if is_monitored:
                old_value = _copy(arry)

            # seems to be OK, let the array object take over
            if _debug: Property._debug("    - forwarding to array")
            try:
                arry[arrayIndex] = value
            except IndexError:
                raise ExecutionError(errorClass='property', errorCode='invalidArrayIndex')

            # check for monitors, call each one with the old and new value
            if is_monitored:
                for fn in obj._property_monitors[self.identifier]:
                    if _debug: Property._debug("    - monitor: %r", fn)
                    fn(old_value, arry)

        else:
            if is_monitored:
                old_value = obj._values.get(self.identifier, None)

            # seems to be OK
            obj._values[self.identifier] = value

            # check for monitors, call each one with the old and new value
            if is_monitored:
                for fn in obj._property_monitors[self.identifier]:
                    if _debug: Property._debug("    - monitor: %r", fn)
                    fn(old_value, value)

#
#   StandardProperty
#

@bacpypes_debugging
class StandardProperty(Property):

    def __init__(self, identifier, datatype, default=None, optional=True, mutable=True):
        if _debug:
            StandardProperty._debug("__init__ %s %s default=%r optional=%r mutable=%r",
                identifier, datatype, default, optional, mutable
                )

        # use one of the subclasses
        if not isinstance(self, (OptionalProperty, ReadableProperty, WritableProperty)):
            raise ConfigurationError(self.__class__.__name__ + " must derive from OptionalProperty, ReadableProperty, or WritableProperty")

        # validate the identifier to be one of the standard property enumerations
        if identifier not in PropertyIdentifier.enumerations:
            raise ConfigurationError("unknown standard property identifier: %s" % (identifier,))

        # continue with the initialization
        Property.__init__(self, identifier, datatype, default, optional, mutable)

#
#   OptionalProperty
#

@bacpypes_debugging
class OptionalProperty(StandardProperty):

    """The property is required to be present and readable using BACnet services."""

    def __init__(self, identifier, datatype, default=None, optional=True, mutable=False):
        if _debug:
            OptionalProperty._debug("__init__ %s %s default=%r optional=%r mutable=%r",
                identifier, datatype, default, optional, mutable
                )

        # continue with the initialization
        StandardProperty.__init__(self, identifier, datatype, default, optional, mutable)

#
#   ReadableProperty
#

@bacpypes_debugging
class ReadableProperty(StandardProperty):

    """The property is required to be present and readable using BACnet services."""

    def __init__(self, identifier, datatype, default=None, optional=False, mutable=False):
        if _debug:
            ReadableProperty._debug("__init__ %s %s default=%r optional=%r mutable=%r",
                identifier, datatype, default, optional, mutable
                )

        # continue with the initialization
        StandardProperty.__init__(self, identifier, datatype, default, optional, mutable)

#
#   WritableProperty
#

@bacpypes_debugging
class WritableProperty(StandardProperty):

    """The property is required to be present, readable, and writable using BACnet services."""

    def __init__(self, identifier, datatype, default=None, optional=False, mutable=True):
        if _debug:
            WritableProperty._debug("__init__ %s %s default=%r optional=%r mutable=%r",
                identifier, datatype, default, optional, mutable
                )

        # continue with the initialization
        StandardProperty.__init__(self, identifier, datatype, default, optional, mutable)

#
#   ObjectIdentifierProperty
#

@bacpypes_debugging
class ObjectIdentifierProperty(ReadableProperty):

    def WriteProperty(self, obj, value, arrayIndex=None, priority=None, direct=False):
        if _debug: ObjectIdentifierProperty._debug("WriteProperty %r %r arrayIndex=%r priority=%r", obj, value, arrayIndex, priority)

        # make it easy to default
        if value is None:
            pass
        elif isinstance(value, (int, long)):
            value = (obj.objectType, value)
        elif isinstance(value, tuple) and len(value) == 2:
            if value[0] != obj.objectType:
                raise ValueError("%s required" % (obj.objectType,))
        else:
            raise TypeError("object identifier")

        return Property.WriteProperty( self, obj, value, arrayIndex, priority, direct )

#
#   Object
#

@bacpypes_debugging
class Object(object):

    _debug_contents = ('_app',)

    properties = \
        [ ObjectIdentifierProperty('objectIdentifier', ObjectIdentifier, optional=False)
        , ReadableProperty('objectName', CharacterString, optional=False)
        , OptionalProperty('description', CharacterString)
        , OptionalProperty('profileName', CharacterString)
        , ReadableProperty('propertyList', ArrayOf(PropertyIdentifier))
        ]
    _properties = {}

    def __init__(self, **kwargs):
        """Create an object, with default property values as needed."""
        if _debug: Object._debug("__init__(%s) %r", self.__class__.__name__, kwargs)

        # map the python names into property names and make sure they
        # are appropriate for this object
        initargs = {}
        for key, value in kwargs.items():
            if key not in self._properties:
                raise PropertyError(key)
            initargs[key] = value

        # object is detached from an application until it is added
        self._app = None

        # start with a clean dict of values
        self._values = {}

        # empty list of property monitors
        self._property_monitors = defaultdict(list)

        # initialize the object
        for propid, prop in self._properties.items():
            if propid in initargs:
                if _debug: Object._debug("    - setting %s from initargs", propid)

                # defer to the property object for error checking
                prop.WriteProperty(self, initargs[propid], direct=True)

            elif prop.default is not None:
                if _debug: Object._debug("    - setting %s from default", propid)

                # default values bypass property interface
                self._values[propid] = prop.default

            else:
                if not prop.optional:
                    if _debug: Object._debug("    - %s value required", propid)

                self._values[propid] = None

        if _debug: Object._debug("    - done __init__")

    def _attr_to_property(self, attr):
        """Common routine to translate a python attribute name to a property name and
        return the appropriate property."""

        # get the property
        prop = self._properties.get(attr)
        if not prop:
            raise PropertyError(attr)

        # found it
        return prop

    def __getattr__(self, attr):
        if _debug: Object._debug("__getattr__ %r", attr)

        # do not redirect private attrs or functions
        if attr.startswith('_') or attr[0].isupper() or (attr == 'debug_contents'):
            return object.__getattribute__(self, attr)

        # defer to the property to get the value
        prop = self._attr_to_property(attr)
        if _debug: Object._debug("    - deferring to %r", prop)

        # defer to the property to get the value
        return prop.ReadProperty(self)

    def __setattr__(self, attr, value):
        if _debug: Object._debug("__setattr__ %r %r", attr, value)

        if attr.startswith('_') or attr[0].isupper() or (attr == 'debug_contents'):
            return object.__setattr__(self, attr, value)

        # defer to the property to normalize the value
        prop = self._attr_to_property(attr)
        if _debug: Object._debug("    - deferring to %r", prop)

        return prop.WriteProperty(self, value, direct=True)

    def add_property(self, prop):
        """Add a property to an object.  The property is an instance of
        a Property or one of its derived classes.  Adding a property
        disconnects it from the collection of properties common to all of the
        objects of its class."""
        if _debug: Object._debug("add_property %r", prop)

        # make a copy of the properties dictionary
        self._properties = _copy(self._properties)

        # save the property reference and default value (usually None)
        self._properties[prop.identifier] = prop
        self._values[prop.identifier] = prop.default

    def delete_property(self, prop):
        """Delete a property from an object.  The property is an instance of
        a Property or one of its derived classes, but only the property
        is relavent.  Deleting a property disconnects it from the collection of
        properties common to all of the objects of its class."""
        if _debug: Object._debug("delete_property %r", prop)

        # make a copy of the properties dictionary
        self._properties = _copy(self._properties)

        # delete the property from the dictionary and values
        del self._properties[prop.identifier]
        if prop.identifier in self._values:
            del self._values[prop.identifier]

    def ReadProperty(self, propid, arrayIndex=None):
        if _debug: Object._debug("ReadProperty %r arrayIndex=%r", propid, arrayIndex)

        # get the property
        prop = self._properties.get(propid)
        if not prop:
            raise PropertyError(propid)

        # defer to the property to get the value
        return prop.ReadProperty(self, arrayIndex)

    def WriteProperty(self, propid, value, arrayIndex=None, priority=None, direct=False):
        if _debug: Object._debug("WriteProperty %r %r arrayIndex=%r priority=%r", propid, value, arrayIndex, priority)

        # get the property
        prop = self._properties.get(propid)
        if not prop:
            raise PropertyError(propid)

        # defer to the property to set the value
        return prop.WriteProperty(self, value, arrayIndex, priority, direct)

    def get_datatype(self, propid):
        """Return the datatype for the property of an object."""
        if _debug: Object._debug("get_datatype %r", propid)

        # get the property
        prop = self._properties.get(propid)
        if not prop:
            raise PropertyError(propid)

        # return the datatype
        return prop.datatype

    def _dict_contents(self, use_dict=None, as_class=dict):
        """Return the contents of an object as a dict."""
        if _debug: Object._debug("dict_contents use_dict=%r as_class=%r", use_dict, as_class)

        # make/extend the dictionary of content
        if use_dict is None:
            use_dict = as_class()

        klasses = list(self.__class__.__mro__)
        klasses.reverse()

        # build a list of property identifiers "bottom up"
        property_names = []
        properties_seen = set()
        for c in klasses:
            for prop in getattr(c, 'properties', []):
                if prop.identifier not in properties_seen:
                    property_names.append(prop.identifier)
                    properties_seen.add(prop.identifier)

        # extract the values
        for property_name in property_names:
            # get the value
            property_value = self._properties.get(property_name).ReadProperty(self)
            if property_value is None:
                continue

            # if the value has a way to convert it to a dict, use it
            if hasattr(property_value, "dict_contents"):
                property_value = property_value.dict_contents(as_class=as_class)

            # save the value
            use_dict.__setitem__(property_name, property_value)

        # return what we built/updated
        return use_dict

    def debug_contents(self, indent=1, file=sys.stdout, _ids=None):
        """Print out interesting things about the object."""
        klasses = list(self.__class__.__mro__)
        klasses.reverse()

        # print special attributes "bottom up"
        previous_attrs = ()
        for c in klasses:
            attrs = getattr(c, '_debug_contents', ())

            # if we have seen this list already, move to the next class
            if attrs is previous_attrs:
                continue

            for attr in attrs:
                file.write("%s%s = %s\n" % ("    " * indent, attr, getattr(self, attr)))
            previous_attrs = attrs

        # build a list of property identifiers "bottom up"
        property_names = []
        properties_seen = set()
        for c in klasses:
            for prop in getattr(c, 'properties', []):
                if prop.identifier not in properties_seen:
                    property_names.append(prop.identifier)
                    properties_seen.add(prop.identifier)

        # print out the values
        for property_name in property_names:
            property_value = self._values.get(property_name, None)

            # printing out property values that are None is tedious
            if property_value is None:
                continue

            if hasattr(property_value, "debug_contents"):
                file.write("%s%s\n" % ("    " * indent, property_name))
                property_value.debug_contents(indent+1, file, _ids)
            else:
                file.write("%s%s = %r\n" % ("    " * indent, property_name, property_value))

#
#   Standard Object Types
#

@register_object_type
class AccessCredentialObject(Object):
    objectType = 'accessCredential'
    properties = \
        [ WritableProperty('globalIdentifier', Unsigned)
        , ReadableProperty('statusFlags', StatusFlags)
        , ReadableProperty('reliability', Reliability)
        , ReadableProperty('credentialStatus', BinaryPV)
        , ReadableProperty('reasonForDisable', SequenceOf(AccessCredentialDisableReason))
        , ReadableProperty('authenticationFactors', ArrayOf(CredentialAuthenticationFactor))
        , ReadableProperty('activationTime', DateTime)
        , ReadableProperty('expiryTime', DateTime)
        , ReadableProperty('credentialDisable', AccessCredentialDisable)
        , OptionalProperty('daysRemaining', Integer)
        , OptionalProperty('usesRemaining', Integer)
        , OptionalProperty('absenteeLimit', Unsigned)
        , OptionalProperty('belongsTo', DeviceObjectReference)
        , ReadableProperty('assignedAccessRights', ArrayOf(AssignedAccessRights))
        , OptionalProperty('lastAccessPoint', DeviceObjectReference)
        , OptionalProperty('lastAccessEvent', AccessEvent)
        , OptionalProperty('lastUseTime', DateTime)
        , OptionalProperty('traceFlag', Boolean)
        , OptionalProperty('threatAuthority', AccessThreatLevel)
        , OptionalProperty('extendedTimeEnable', Boolean)
        , OptionalProperty('authorizationExemptions', SequenceOf(AuthorizationException))
        , OptionalProperty('reliabilityEvaluationInhibit', Boolean)
#       , OptionalProperty('masterExemption', Boolean)
#       , OptionalProperty('passbackExemption', Boolean)
#       , OptionalProperty('occupancyExemption', Boolean)
        ]

@register_object_type
class AccessDoorObject(Object):
    objectType = 'accessDoor'
    properties = \
        [ WritableProperty('presentValue', DoorValue)
        , ReadableProperty('statusFlags', StatusFlags)
        , ReadableProperty('eventState', EventState)
        , ReadableProperty('reliability', Reliability)
        , ReadableProperty('outOfService', Boolean)
        , ReadableProperty('priorityArray', PriorityArray)
        , ReadableProperty('relinquishDefault', DoorValue)
        , OptionalProperty('doorStatus', DoorStatus)
        , OptionalProperty('lockStatus', LockStatus)
        , OptionalProperty('securedStatus', DoorSecuredStatus)
        , OptionalProperty('doorMembers', ArrayOf(DeviceObjectReference))
        , ReadableProperty('doorPulseTime', Unsigned)
        , ReadableProperty('doorExtendedPulseTime', Unsigned)
        , OptionalProperty('doorUnlockDelayTime', Unsigned)
        , ReadableProperty('doorOpenTooLongTime', Unsigned)
        , OptionalProperty('doorAlarmState', DoorAlarmState)
        , OptionalProperty('maskedAlarmValues', SequenceOf(DoorAlarmState))
        , OptionalProperty('maintenanceRequired', Maintenance)
        , OptionalProperty('timeDelay', Unsigned)
        , OptionalProperty('notificationClass', Unsigned)
        , OptionalProperty('alarmValues', SequenceOf(DoorAlarmState))
        , OptionalProperty('faultValues', SequenceOf(DoorAlarmState))
        , OptionalProperty('eventEnable', EventTransitionBits)
        , OptionalProperty('ackedTransitions', EventTransitionBits)
        , OptionalProperty('notifyType', NotifyType)
        , OptionalProperty('eventTimeStamps', ArrayOf(TimeStamp))
        , OptionalProperty('eventMessageTexts', ArrayOf(CharacterString))
        , OptionalProperty('eventMessageTextsConfig', ArrayOf(CharacterString))
        , OptionalProperty('eventDetectionEnable', Boolean)
        , OptionalProperty('eventAlgorithmInhibitRef', ObjectPropertyReference)
        , OptionalProperty('eventAlgorithmInhibit', Boolean)
        ]

@register_object_type
class AccessPointObject(Object):
    objectType = 'accessPoint'
    properties = \
        [ ReadableProperty('statusFlags', StatusFlags)
        , ReadableProperty('eventState', EventState)
        , ReadableProperty('reliability', Reliability)
        , ReadableProperty('outOfService', Boolean)
        , ReadableProperty('authenticationStatus', AuthenticationStatus)
        , ReadableProperty('activeAuthenticationPolicy', Unsigned)
        , ReadableProperty('numberOfAuthenticationPolicies', Unsigned)
        , OptionalProperty('authenticationPolicyList', ArrayOf(AuthenticationPolicy))
        , OptionalProperty('authenticationPolicyNames', ArrayOf(CharacterString))
        , ReadableProperty('authorizationMode', AuthorizationMode)
        , OptionalProperty('verificationTime', Unsigned)
        , OptionalProperty('lockout', Boolean)
        , OptionalProperty('lockoutRelinquishTime', Unsigned)
        , OptionalProperty('failedAttempts', Unsigned)
        , OptionalProperty('failedAttemptEvents', SequenceOf(AccessEvent))
        , OptionalProperty('maxFailedAttempts', Unsigned)
        , OptionalProperty('failedAttemptsTime', Unsigned)
        , OptionalProperty('threatLevel', AccessThreatLevel)
        , OptionalProperty('occupancyUpperLimitEnforced', Boolean)
        , OptionalProperty('occupancyLowerLimitEnforced', Boolean)
        , OptionalProperty('occupancyCountAdjust', Boolean)
        , OptionalProperty('accompanimentTime', Unsigned)
        , ReadableProperty('accessEvent', AccessEvent)
        , ReadableProperty('accessEventTag', Unsigned)
        , ReadableProperty('accessEventTime', TimeStamp)
        , ReadableProperty('accessEventCredential', DeviceObjectReference)
        , OptionalProperty('accessEventAuthenticationFactor', AuthenticationFactor)
        , ReadableProperty('accessDoors', ArrayOf(DeviceObjectReference))
        , ReadableProperty('priorityForWriting', Unsigned)
        , OptionalProperty('musterPoint', Boolean)
        , OptionalProperty('zoneTo', DeviceObjectReference)
        , OptionalProperty('zoneFrom', DeviceObjectReference)
        , OptionalProperty('notificationClass', Unsigned)
        , OptionalProperty('transactionNotificationClass', Unsigned)
        , OptionalProperty('accessAlarmEvents', SequenceOf(AccessEvent))
        , OptionalProperty('accessTransactionEvents', SequenceOf(AccessEvent))
        , OptionalProperty('eventEnable', EventTransitionBits)
        , OptionalProperty('ackedTransitions', EventTransitionBits)
        , OptionalProperty('notifyType', NotifyType)
        , OptionalProperty('eventTimeStamps', ArrayOf(TimeStamp))
        , OptionalProperty('eventMessageTexts', ArrayOf(CharacterString))
        , OptionalProperty('eventMessageTextsConfig', ArrayOf(CharacterString))
        , OptionalProperty('eventDetectionEnable', Boolean)
        , OptionalProperty('eventAlgorithmInhibitRef', ObjectPropertyReference)
        , OptionalProperty('eventAlgorithmInhibit', Boolean)
        , OptionalProperty('reliabilityEvaluationInhibit', Boolean)
        ]

@register_object_type
class AccessRightsObject(Object):
    objectType = 'accessRights'
    properties = \
        [ WritableProperty('globalIdentifier', Unsigned)
        , ReadableProperty('statusFlags', StatusFlags)
        , ReadableProperty('reliability', Reliability)
        , ReadableProperty('enable', Boolean)
        , ReadableProperty('negativeAccessRules', ArrayOf(AccessRule))
        , ReadableProperty('positiveAccessRules', ArrayOf(AccessRule))
        , OptionalProperty('accompaniment', DeviceObjectReference)
        , OptionalProperty('reliabilityEvaluationInhibit', Boolean)
        ]

@register_object_type
class AccessUserObject(Object):
    objectType = 'accessUser'
    properties = \
        [ WritableProperty('globalIdentifier', Unsigned)
        , ReadableProperty('statusFlags', StatusFlags)
        , ReadableProperty('reliability', Reliability)
        , ReadableProperty('userType', AccessUserType)
        , OptionalProperty('userName', CharacterString)
        , OptionalProperty('userExternalIdentifier', CharacterString)
        , OptionalProperty('userInformationReference', CharacterString)
        , OptionalProperty('members', SequenceOf(DeviceObjectReference))
        , OptionalProperty('memberOf', SequenceOf(DeviceObjectReference))
        , ReadableProperty('credentials', SequenceOf(DeviceObjectReference))
       ]

@register_object_type
class AccessZoneObject(Object):
    objectType = 'accessZone'
    properties = \
        [ WritableProperty('globalIdentifier', Unsigned)
        , ReadableProperty('occupancyState', AccessZoneOccupancyState)
        , ReadableProperty('statusFlags', StatusFlags)
        , ReadableProperty('eventState', EventState)
        , ReadableProperty('reliability', Reliability)
        , ReadableProperty('outOfService', Boolean)
        , OptionalProperty('occupancyCount', Unsigned)
        , OptionalProperty('occupancyCountEnable', Boolean)
        , OptionalProperty('adjustValue', Integer)
        , OptionalProperty('occupancyUpperLimit', Unsigned)
        , OptionalProperty('occupancyLowerLimit', Unsigned)
        , OptionalProperty('credentialsInZone', SequenceOf(DeviceObjectReference) )
        , OptionalProperty('lastCredentialAdded', DeviceObjectReference)
        , OptionalProperty('lastCredentialAddedTime', DateTime)
        , OptionalProperty('lastCredentialRemoved', DeviceObjectReference)
        , OptionalProperty('lastCredentialRemovedTime', DateTime)
        , OptionalProperty('passbackMode', AccessPassbackMode)
        , OptionalProperty('passbackTimeout', Unsigned)
        , ReadableProperty('entryPoints', SequenceOf(DeviceObjectReference))
        , ReadableProperty('exitPoints', SequenceOf(DeviceObjectReference))
        , OptionalProperty('timeDelay', Unsigned)
        , OptionalProperty('notificationClass', Unsigned)
        , OptionalProperty('alarmValues', SequenceOf(AccessZoneOccupancyState))
        , OptionalProperty('eventEnable', EventTransitionBits)
        , OptionalProperty('ackedTransitions', EventTransitionBits)
        , OptionalProperty('notifyType', NotifyType)
        , OptionalProperty('eventTimeStamps', ArrayOf(TimeStamp))
        , OptionalProperty('eventMessageTexts', ArrayOf(CharacterString))
        , OptionalProperty('eventMessageTextsConfig', ArrayOf(CharacterString))
        , OptionalProperty('eventDetectionEnable', Boolean)
        , OptionalProperty('eventAlgorithmInhibitRef', ObjectPropertyReference)
        , OptionalProperty('eventAlgorithmInhibit', Boolean)
        , OptionalProperty('timeDelayNormal', Unsigned)
        , OptionalProperty('reliabilityEvaluationInhibit', Boolean)
        ]

@register_object_type
class AccumulatorObject(Object):
    objectType = 'accumulator'
    properties = \
        [ ReadableProperty('presentValue', Unsigned)
        , OptionalProperty('deviceType', CharacterString)
        , ReadableProperty('statusFlags', StatusFlags)
        , ReadableProperty('eventState', EventState)
        , OptionalProperty('reliability', Reliability)
        , ReadableProperty('outOfService', Boolean)
        , ReadableProperty('scale', Scale)
        , ReadableProperty('units', EngineeringUnits)
        , OptionalProperty('prescale', Prescale)
        , ReadableProperty('maxPresValue', Unsigned)
        , OptionalProperty('valueChangeTime', DateTime)
        , OptionalProperty('valueBeforeChange', Unsigned)
        , OptionalProperty('valueSet', Unsigned)
        , OptionalProperty('loggingRecord', AccumulatorRecord)
        , OptionalProperty('loggingObject', ObjectIdentifier)
        , OptionalProperty('pulseRate', Unsigned)
        , OptionalProperty('highLimit', Unsigned)
        , OptionalProperty('lowLimit', Unsigned)
        , OptionalProperty('limitMonitoringInterval', Unsigned)
        , OptionalProperty('notificationClass', Unsigned)
        , OptionalProperty('timeDelay', Unsigned)
        , OptionalProperty('limitEnable', LimitEnable)
        , OptionalProperty('eventEnable', EventTransitionBits)
        , OptionalProperty('ackedTransitions', EventTransitionBits)
        , OptionalProperty('notifyType', NotifyType)
        , OptionalProperty('eventTimeStamps', ArrayOf(TimeStamp))
        , OptionalProperty('eventMessageTexts', ArrayOf(CharacterString))
        , OptionalProperty('eventMessageTextsConfig', ArrayOf(CharacterString))
        , OptionalProperty('eventDetectionEnable', Boolean)
        , OptionalProperty('eventAlgorithmInhibitRef', ObjectPropertyReference)
        , OptionalProperty('eventAlgorithmInhibit', Boolean)
        , OptionalProperty('timeDelayNormal', Unsigned)
        , OptionalProperty('reliabilityEvaluationInhibit', Boolean)
        ]

@register_object_type
class AlertEnrollmentObject(Object):
    objectType = 'alertEnrollment'
    properties = \
        [ ReadableProperty('presentValue', ObjectIdentifier)
        , ReadableProperty('eventState', EventState)
        , OptionalProperty('eventDetectionEnable', Boolean)
        , ReadableProperty('notificationClass', Unsigned)
        , OptionalProperty('eventEnable', EventTransitionBits)
        , OptionalProperty('ackedTransitions', EventTransitionBits)
        , OptionalProperty('notifyType', NotifyType)
        , OptionalProperty('eventTimeStamps', ArrayOf(TimeStamp))
        , OptionalProperty('eventMessageTexts', ArrayOf(CharacterString))
        , OptionalProperty('eventMessageTextsConfig', ArrayOf(CharacterString))
        , OptionalProperty('eventAlgorithmInhibitRef', ObjectPropertyReference)
        , OptionalProperty('eventAlgorithmInhibit', Boolean)
        ]

@register_object_type
class AnalogInputObject(Object):
    objectType = 'analogInput'
    properties = \
        [ ReadableProperty('presentValue', Real)
        , OptionalProperty('deviceType', CharacterString)
        , ReadableProperty('statusFlags', StatusFlags)
        , ReadableProperty('eventState', EventState)
        , OptionalProperty('reliability', Reliability)
        , ReadableProperty('outOfService', Boolean)
        , OptionalProperty('updateInterval', Unsigned)
        , ReadableProperty('units', EngineeringUnits)
        , OptionalProperty('minPresValue', Real)
        , OptionalProperty('maxPresValue', Real)
        , OptionalProperty('resolution', Real)
        , OptionalProperty('covIncrement', Real)
        , OptionalProperty('timeDelay', Unsigned)
        , OptionalProperty('notificationClass', Unsigned)
        , OptionalProperty('highLimit', Real)
        , OptionalProperty('lowLimit', Real)
        , OptionalProperty('deadband', Real)
        , OptionalProperty('limitEnable', LimitEnable)
        , OptionalProperty('eventEnable', EventTransitionBits)
        , OptionalProperty('ackedTransitions', EventTransitionBits)
        , OptionalProperty('notifyType', NotifyType)
        , OptionalProperty('eventTimeStamps', ArrayOf(TimeStamp))
        , OptionalProperty('eventMessageTexts', ArrayOf(CharacterString))
        , OptionalProperty('eventMessageTextsConfig', ArrayOf(CharacterString))
        , OptionalProperty('eventDetectionEnable', Boolean)
        , OptionalProperty('eventAlgorithmInhibitRef', ObjectPropertyReference)
        , OptionalProperty('eventAlgorithmInhibit', Boolean)
        , OptionalProperty('timeDelayNormal', Unsigned)
        , OptionalProperty('reliabilityEvaluationInhibit', Boolean)
        ]

@register_object_type
class AnalogOutputObject(Object):
    objectType = 'analogOutput'
    properties = \
        [ WritableProperty('presentValue', Real)
        , OptionalProperty('deviceType', CharacterString)
        , ReadableProperty('statusFlags', StatusFlags)
        , ReadableProperty('eventState', EventState)
        , OptionalProperty('reliability', Reliability)
        , ReadableProperty('outOfService', Boolean)
        , ReadableProperty('units',  EngineeringUnits)
        , OptionalProperty('minPresValue', Real)
        , OptionalProperty('maxPresValue', Real)
        , OptionalProperty('resolution', Real)
        , ReadableProperty('priorityArray', PriorityArray)
        , ReadableProperty('relinquishDefault', Real)
        , OptionalProperty('covIncrement', Real)
        , OptionalProperty('timeDelay', Unsigned)
        , OptionalProperty('notificationClass', Unsigned)
        , OptionalProperty('highLimit', Real)
        , OptionalProperty('lowLimit', Real)
        , OptionalProperty('deadband', Real)
        , OptionalProperty('limitEnable', LimitEnable)
        , OptionalProperty('eventEnable', EventTransitionBits)
        , OptionalProperty('ackedTransitions',  EventTransitionBits)
        , OptionalProperty('notifyType', NotifyType)
        , OptionalProperty('eventTimeStamps', ArrayOf(TimeStamp))
        , OptionalProperty('eventMessageTexts', ArrayOf(CharacterString))
        , OptionalProperty('eventMessageTextsConfig', ArrayOf(CharacterString))
        , OptionalProperty('eventDetectionEnable', Boolean)
        , OptionalProperty('eventAlgorithmInhibitRef', ObjectPropertyReference)
        , OptionalProperty('eventAlgorithmInhibit', Boolean)
        , OptionalProperty('timeDelayNormal', Unsigned)
        , OptionalProperty('reliabilityEvaluationInhibit', Boolean)
        ]

@register_object_type
class AnalogValueObject(Object):
    objectType = 'analogValue'
    properties = \
        [ ReadableProperty('presentValue', Real)
        , ReadableProperty('statusFlags', StatusFlags)
        , ReadableProperty('eventState', EventState)
        , OptionalProperty('reliability', Reliability)
        , ReadableProperty('outOfService', Boolean)
        , ReadableProperty('units', EngineeringUnits)
        , OptionalProperty('minPresValue', Real)
        , OptionalProperty('maxPresValue', Real)
        , OptionalProperty('resolution', Real)
        , OptionalProperty('priorityArray', PriorityArray)
        , OptionalProperty('relinquishDefault', Real)
        , OptionalProperty('covIncrement', Real)
        , OptionalProperty('timeDelay', Unsigned)
        , OptionalProperty('notificationClass',  Unsigned)
        , OptionalProperty('highLimit', Real)
        , OptionalProperty('lowLimit', Real)
        , OptionalProperty('deadband', Real)
        , OptionalProperty('limitEnable', LimitEnable)
        , OptionalProperty('eventEnable', EventTransitionBits)
        , OptionalProperty('ackedTransitions', EventTransitionBits)
        , OptionalProperty('notifyType', NotifyType)
        , OptionalProperty('eventTimeStamps', ArrayOf(TimeStamp))
        , OptionalProperty('eventMessageTexts', ArrayOf(CharacterString))
        , OptionalProperty('eventMessageTextsConfig', ArrayOf(CharacterString))
        , OptionalProperty('eventDetectionEnable', Boolean)
        , OptionalProperty('eventAlgorithmInhibitRef', ObjectPropertyReference)
        , OptionalProperty('eventAlgorithmInhibit', Boolean)
        , OptionalProperty('timeDelayNormal', Unsigned)
        , OptionalProperty('reliabilityEvaluationInhibit', Boolean)
        ]

@register_object_type
class AveragingObject(Object):
    objectType = 'averaging'
    properties = \
        [ ReadableProperty('minimumValue', Real)
        , OptionalProperty('minimumValueTimestamp', DateTime)
        , ReadableProperty('averageValue', Real)
        , OptionalProperty('varianceValue', Real)
        , ReadableProperty('maximumValue', Real)
        , OptionalProperty('maximumValueTimestamp', DateTime)
        , WritableProperty('attemptedSamples', Unsigned)
        , ReadableProperty('validSamples', Unsigned)
        , ReadableProperty('objectPropertyReference', DeviceObjectPropertyReference)
        , WritableProperty('windowInterval', Unsigned)
        , WritableProperty('windowSamples', Unsigned)
        ]

@register_object_type
class BinaryInputObject(Object):
    objectType = 'binaryInput'
    properties = \
        [ ReadableProperty('presentValue', BinaryPV)
        , OptionalProperty('deviceType', CharacterString)
        , ReadableProperty('statusFlags', StatusFlags)
        , ReadableProperty('eventState', EventState)
        , OptionalProperty('reliability', Reliability)
        , ReadableProperty('outOfService', Boolean)
        , ReadableProperty('polarity', Polarity)
        , OptionalProperty('inactiveText', CharacterString)
        , OptionalProperty('activeText', CharacterString)
        , OptionalProperty('changeOfStateTime', DateTime)
        , OptionalProperty('changeOfStateCount', Unsigned)
        , OptionalProperty('timeOfStateCountReset', DateTime)
        , OptionalProperty('elapsedActiveTime', Unsigned)
        , OptionalProperty('timeOfActiveTimeReset', DateTime)
        , OptionalProperty('timeDelay', Unsigned)
        , OptionalProperty('notificationClass', Unsigned)
        , OptionalProperty('alarmValue', BinaryPV)
        , OptionalProperty('eventEnable', EventTransitionBits)
        , OptionalProperty('ackedTransitions', EventTransitionBits)
        , OptionalProperty('notifyType', NotifyType)
        , OptionalProperty('eventTimeStamps', ArrayOf(TimeStamp))
        , OptionalProperty('eventMessageTexts', ArrayOf(CharacterString))
        , OptionalProperty('eventMessageTextsConfig', ArrayOf(CharacterString))
        , OptionalProperty('eventDetectionEnable', Boolean)
        , OptionalProperty('eventAlgorithmInhibitRef', ObjectPropertyReference)
        , OptionalProperty('eventAlgorithmInhibit', Boolean)
        , OptionalProperty('timeDelayNormal', Unsigned)
        , OptionalProperty('reliabilityEvaluationInhibit', Boolean)
        ]

@register_object_type
class BinaryOutputObject(Object):
    objectType = 'binaryOutput'
    properties = \
        [ WritableProperty('presentValue', BinaryPV)
        , OptionalProperty('deviceType', CharacterString)
        , ReadableProperty('statusFlags', StatusFlags)
        , ReadableProperty('eventState', EventState)
        , OptionalProperty('reliability', Reliability)
        , ReadableProperty('outOfService', Boolean)
        , ReadableProperty('polarity', Polarity)
        , OptionalProperty('inactiveText', CharacterString)
        , OptionalProperty('activeText', CharacterString)
        , OptionalProperty('changeOfStateTime', DateTime)
        , OptionalProperty('changeOfStateCount', Unsigned)
        , OptionalProperty('timeOfStateCountReset', DateTime)
        , OptionalProperty('elapsedActiveTime', Unsigned)
        , OptionalProperty('timeOfActiveTimeReset', DateTime)
        , OptionalProperty('minimumOffTime', Unsigned)
        , OptionalProperty('minimumOnTime', Unsigned)
        , ReadableProperty('priorityArray', PriorityArray)
        , ReadableProperty('relinquishDefault', BinaryPV)
        , OptionalProperty('timeDelay', Unsigned)
        , OptionalProperty('notificationClass', Unsigned)
        , OptionalProperty('feedbackValue', BinaryPV)
        , OptionalProperty('eventEnable', EventTransitionBits)
        , OptionalProperty('ackedTransitions', EventTransitionBits)
        , OptionalProperty('notifyType', NotifyType)
        , OptionalProperty('eventTimeStamps', ArrayOf(TimeStamp))
        , OptionalProperty('eventMessageTexts', ArrayOf(CharacterString))
        , OptionalProperty('eventMessageTextsConfig', ArrayOf(CharacterString))
        , OptionalProperty('eventDetectionEnable', Boolean)
        , OptionalProperty('eventAlgorithmInhibitRef', ObjectPropertyReference)
        , OptionalProperty('eventAlgorithmInhibit', Boolean)
        , OptionalProperty('timeDelayNormal', Unsigned)
        , OptionalProperty('reliabilityEvaluationInhibit', Boolean)
        ]

@register_object_type
class BinaryValueObject(Object):
    objectType = 'binaryValue'
    properties = \
        [ WritableProperty('presentValue', BinaryPV)
        , ReadableProperty('statusFlags',StatusFlags)
        , ReadableProperty('eventState',EventState)
        , OptionalProperty('reliability',Reliability)
        , ReadableProperty('outOfService',Boolean)
        , OptionalProperty('inactiveText',CharacterString)
        , OptionalProperty('activeText',CharacterString)
        , OptionalProperty('changeOfStateTime',DateTime)
        , OptionalProperty('changeOfStateCount',Unsigned)
        , OptionalProperty('timeOfStateCountReset',DateTime)
        , OptionalProperty('elapsedActiveTime',Unsigned)
        , OptionalProperty('timeOfActiveTimeReset',DateTime)
        , OptionalProperty('minimumOffTime',Unsigned)
        , OptionalProperty('minimumOnTime',Unsigned)
        , OptionalProperty('priorityArray',PriorityArray)
        , OptionalProperty('relinquishDefault',BinaryPV)
        , OptionalProperty('timeDelay',Unsigned)
        , OptionalProperty('notificationClass',Unsigned)
        , OptionalProperty('alarmValue',BinaryPV)
        , OptionalProperty('eventEnable',EventTransitionBits)
        , OptionalProperty('ackedTransitions',EventTransitionBits)
        , OptionalProperty('notifyType',NotifyType)
        , OptionalProperty('eventTimeStamps', ArrayOf(TimeStamp))
        , OptionalProperty('eventMessageTexts', ArrayOf(CharacterString))
        , OptionalProperty('eventMessageTextsConfig', ArrayOf(CharacterString))
        , OptionalProperty('eventDetectionEnable', Boolean)
        , OptionalProperty('eventAlgorithmInhibitRef', ObjectPropertyReference)
        , OptionalProperty('eventAlgorithmInhibit', Boolean)
        , OptionalProperty('timeDelayNormal', Unsigned)
        , OptionalProperty('reliabilityEvaluationInhibit', Boolean)
        ]

@register_object_type
class BitStringValueObject(Object):
    objectType = 'bitstringValue'
    properties = \
        [ ReadableProperty('presentValue', BitString)
        , OptionalProperty('bitText', ArrayOf(CharacterString))
        , ReadableProperty('statusFlags', StatusFlags)
        , OptionalProperty('eventState', EventState)
        , OptionalProperty('reliability', Reliability)
        , OptionalProperty('outOfService', Boolean)
        , OptionalProperty('priorityArray', PriorityArray)
        , OptionalProperty('relinquishDefault', BitString)
        , OptionalProperty('timeDelay', Unsigned)
        , OptionalProperty('notificationClass', Unsigned)
        , OptionalProperty('alarmValues', ArrayOf(BitString))
        , OptionalProperty('bitMask', BitString)
        , OptionalProperty('eventEnable', EventTransitionBits)
        , OptionalProperty('ackedTransitions', EventTransitionBits)
        , OptionalProperty('notifyType', NotifyType)
        , OptionalProperty('eventTimeStamps', ArrayOf(TimeStamp))
        , OptionalProperty('eventMessageTexts', ArrayOf(CharacterString))
        , OptionalProperty('eventMessageTextsConfig', ArrayOf(CharacterString))
        , OptionalProperty('eventDetectionEnable', Boolean)
        , OptionalProperty('eventAlgorithmInhibitRef', ObjectPropertyReference)
        , OptionalProperty('eventAlgorithmInhibit', Boolean)
        , OptionalProperty('timeDelayNormal', Unsigned)
        , OptionalProperty('reliabilityEvaluationInhibit', Boolean)
        ]

@register_object_type
class CalendarObject(Object):
    objectType = 'calendar'
    properties = \
        [ ReadableProperty('presentValue', Boolean)
        , ReadableProperty('dateList', SequenceOf(CalendarEntry))
        ]

@register_object_type
class ChannelObject(Object):
    objectType = 'channel'
    properties = \
        [ WritableProperty('presentValue', ChannelValue)
        , ReadableProperty('lastPriority', Unsigned)
        , ReadableProperty('writeStatus', WriteStatus)
        , ReadableProperty('statusFlags', StatusFlags)
        , OptionalProperty('reliability', Reliability)
        , ReadableProperty('outOfService', Boolean)
        , WritableProperty('listOfObjectPropertyReferences', ArrayOf(DeviceObjectPropertyReference))
        , OptionalProperty('executionDelay', ArrayOf(Unsigned))
        , OptionalProperty('allowGroupDelayInhibit', Boolean)
        , WritableProperty('channelNumber', Unsigned)
        , WritableProperty('controlGroups', ArrayOf(Unsigned))
        , OptionalProperty('eventDetectionEnable', Boolean)
        , OptionalProperty('notificationClass', Unsigned)
        , OptionalProperty('eventEnable', EventTransitionBits)
        , OptionalProperty('eventState', EventState)
        , OptionalProperty('ackedTransitions', EventTransitionBits)
        , OptionalProperty('notifyType', NotifyType)
        , OptionalProperty('eventTimeStamps', ArrayOf(TimeStamp))
        , OptionalProperty('eventMessageTexts', ArrayOf(CharacterString))
        , OptionalProperty('eventMessageTextsConfig', ArrayOf(CharacterString))
        , OptionalProperty('reliabilityEvaluationInhibit', Boolean)
        ]

@register_object_type
class CharacterStringValueObject(Object):
    objectType = 'characterstringValue'
    properties = \
        [ ReadableProperty('presentValue', CharacterString)
        , ReadableProperty('statusFlags', StatusFlags)
        , OptionalProperty('eventState', EventState)
        , OptionalProperty('reliability', Reliability)
        , OptionalProperty('outOfService', Boolean)
        , OptionalProperty('priorityArray', PriorityArray)
        , OptionalProperty('relinquishDefault', CharacterString)
        , OptionalProperty('timeDelay', Unsigned)
        , OptionalProperty('notificationClass', Unsigned)
        , OptionalProperty('alarmValues', ArrayOf(OptionalCharacterString))
        , OptionalProperty('faultValues', ArrayOf(OptionalCharacterString))
        , OptionalProperty('eventEnable', EventTransitionBits)
        , OptionalProperty('ackedTransitions', EventTransitionBits)
        , OptionalProperty('notifyType', NotifyType)
        , OptionalProperty('eventTimeStamps', ArrayOf(TimeStamp))
        , OptionalProperty('eventMessageTexts', ArrayOf(CharacterString))
        , OptionalProperty('eventMessageTextsConfig', ArrayOf(CharacterString))
        , OptionalProperty('eventDetectionEnable', Boolean)
        , OptionalProperty('eventAlgorithmInhibitRef', ObjectPropertyReference)
        , OptionalProperty('eventAlgorithmInhibit', Boolean)
        , OptionalProperty('timeDelayNormal', Unsigned)
        , OptionalProperty('reliabilityEvaluationInhibit', Boolean)
        ]

@register_object_type
class CommandObject(Object):
    objectType = 'command'
    properties = \
        [ WritableProperty('presentValue', Unsigned)
        , ReadableProperty('inProcess', Boolean)
        , ReadableProperty('allWritesSuccessful', Boolean)
        , ReadableProperty('action', ArrayOf(ActionList))
        , OptionalProperty('actionText', ArrayOf(CharacterString))
        ]

@register_object_type
class CredentialDataInputObject(Object):
    objectType = 'credentialDataInput'
    properties = \
        [ ReadableProperty('presentValue', AuthenticationFactor)
        , ReadableProperty('statusFlags', StatusFlags)
        , OptionalProperty('reliability', Reliability)
        , ReadableProperty('outOfService', Boolean)
        , ReadableProperty('supportedFormats', ArrayOf(AuthenticationFactorFormat))
        , OptionalProperty('supportedFormatClasses', ArrayOf(Unsigned))
        , ReadableProperty('updateTime', TimeStamp)
        , OptionalProperty('eventDetectionEnable', Boolean)
        , OptionalProperty('notificationClass', Unsigned)
        , OptionalProperty('eventEnable', EventTransitionBits)
        , OptionalProperty('ackedTransitions', EventTransitionBits)
        , OptionalProperty('notifyType', NotifyType)
        , OptionalProperty('eventTimeStamps', ArrayOf(TimeStamp))
        , OptionalProperty('eventMessageTexts', ArrayOf(CharacterString))
        , OptionalProperty('eventMessageTextsConfig', ArrayOf(CharacterString))
        , OptionalProperty('reliabilityEvaluationInhibit', Boolean)
        ]

@register_object_type
class DatePatternValueObject(Object):
    objectType = 'datePatternValue'
    properties = \
        [ ReadableProperty('presentValue', Date)
        , ReadableProperty('statusFlags', StatusFlags)
        , OptionalProperty('eventState', EventState)
        , OptionalProperty('reliability', Reliability)
        , OptionalProperty('outOfService', Boolean)
        , OptionalProperty('priorityArray', PriorityArray)
        , OptionalProperty('relinquishDefault', Date)
        ]

@register_object_type
class DateValueObject(Object):
    objectType = 'dateValue'
    properties = \
        [ ReadableProperty('presentValue', Date)
        , ReadableProperty('statusFlags', StatusFlags)
        , OptionalProperty('eventState', EventState)
        , OptionalProperty('reliability', Reliability)
        , OptionalProperty('outOfService', Boolean)
        , OptionalProperty('priorityArray', PriorityArray)
        , OptionalProperty('relinquishDefault', Date)
        ]

@register_object_type
class DateTimePatternValueObject(Object):
    objectType = 'datetimePatternValue'
    properties = \
        [ ReadableProperty('presentValue', DateTime)
        , ReadableProperty('statusFlags', StatusFlags)
        , OptionalProperty('eventState', EventState)
        , OptionalProperty('reliability', Reliability)
        , OptionalProperty('outOfService', Boolean)
        , OptionalProperty('priorityArray', PriorityArray)
        , OptionalProperty('relinquishDefault', DateTime)
        , OptionalProperty('isUtc', Boolean)
        ]

@register_object_type
class DateTimeValueObject(Object):
    objectType = 'datetimeValue'
    properties = \
        [ ReadableProperty('presentValue', DateTime)
        , ReadableProperty('statusFlags', StatusFlags)
        , OptionalProperty('eventState', EventState)
        , OptionalProperty('reliability', Reliability)
        , OptionalProperty('outOfService', Boolean)
        , OptionalProperty('priorityArray', PriorityArray)
        , OptionalProperty('relinquishDefault', DateTime)
        , OptionalProperty('isUtc', Boolean)
        ]

@register_object_type
class DeviceObject(Object):
    objectType = 'device'
    properties = \
        [ ReadableProperty('systemStatus', DeviceStatus)
        , ReadableProperty('vendorName', CharacterString)
        , ReadableProperty('vendorIdentifier', Unsigned)
        , ReadableProperty('modelName', CharacterString)
        , ReadableProperty('firmwareRevision', CharacterString)
        , ReadableProperty('applicationSoftwareVersion', CharacterString)
        , OptionalProperty('location', CharacterString)
        , ReadableProperty('protocolVersion', Unsigned)
        , ReadableProperty('protocolRevision', Unsigned)
        , ReadableProperty('protocolServicesSupported', ServicesSupported)
        , ReadableProperty('protocolObjectTypesSupported', ObjectTypesSupported)
        , ReadableProperty('objectList', ArrayOf(ObjectIdentifier))
        , OptionalProperty('structuredObjectList', ArrayOf(ObjectIdentifier))
        , ReadableProperty('maxApduLengthAccepted', Unsigned)
        , ReadableProperty('segmentationSupported', Segmentation)
        , OptionalProperty('vtClassesSupported', SequenceOf(VTClass))
        , OptionalProperty('activeVtSessions', SequenceOf(VTSession))
        , OptionalProperty('localTime', Time)
        , OptionalProperty('localDate', Date)
        , OptionalProperty('utcOffset', Integer)
        , OptionalProperty('daylightSavingsStatus', Boolean)
        , OptionalProperty('apduSegmentTimeout', Unsigned)
        , ReadableProperty('apduTimeout', Unsigned)
        , ReadableProperty('numberOfApduRetries', Unsigned)
        , OptionalProperty('timeSynchronizationRecipients', SequenceOf(Recipient))
        , OptionalProperty('maxMaster', Unsigned)
        , OptionalProperty('maxInfoFrames', Unsigned)
        , ReadableProperty('deviceAddressBinding', SequenceOf(AddressBinding))
        , ReadableProperty('databaseRevision', Unsigned)
        , OptionalProperty('configurationFiles', ArrayOf(ObjectIdentifier))
        , OptionalProperty('lastRestoreTime', TimeStamp)
        , OptionalProperty('backupFailureTimeout', Unsigned)
        , OptionalProperty('backupPreparationTime', Unsigned)
        , OptionalProperty('restorePreparationTime', Unsigned)
        , OptionalProperty('restoreCompletionTime', Unsigned)
        , OptionalProperty('backupAndRestoreState', BackupState)
        , OptionalProperty('activeCovSubscriptions', SequenceOf(COVSubscription))
        , OptionalProperty('maxSegmentsAccepted', Unsigned)
        , OptionalProperty('slaveProxyEnable', ArrayOf(Boolean))
        , OptionalProperty('autoSlaveDiscovery', ArrayOf(Boolean))
        , OptionalProperty('slaveAddressBinding', SequenceOf(AddressBinding))
        , OptionalProperty('manualSlaveAddressBinding', SequenceOf(AddressBinding))
        , OptionalProperty('lastRestartReason', RestartReason)
        , OptionalProperty('timeOfDeviceRestart', TimeStamp)
        , OptionalProperty('restartNotificationRecipients', SequenceOf(Recipient))
        , OptionalProperty('utcTimeSynchronizationRecipients', SequenceOf(Recipient))
        , OptionalProperty('timeSynchronizationInterval', Unsigned)
        , OptionalProperty('alignIntervals', Boolean)
        , OptionalProperty('intervalOffset', Unsigned)
        , OptionalProperty('serialNumber', CharacterString)
        ]

@register_object_type
class EventEnrollmentObject(Object):
    objectType = 'eventEnrollment'
    properties = \
        [ ReadableProperty('eventType', EventType)
        , ReadableProperty('notifyType', NotifyType)
        , ReadableProperty('eventParameters', EventParameter)
        , ReadableProperty('objectPropertyReference', DeviceObjectPropertyReference)
        , ReadableProperty('eventState', EventState)
        , ReadableProperty('eventEnable', EventTransitionBits)
        , ReadableProperty('ackedTransitions', EventTransitionBits)
        , ReadableProperty('notificationClass', Unsigned)
        , ReadableProperty('eventTimeStamps', ArrayOf(TimeStamp))
        , OptionalProperty('eventMessageTexts', ArrayOf(CharacterString))
        , OptionalProperty('eventMessageTextsConfig', ArrayOf(CharacterString))
        , OptionalProperty('eventDetectionEnable', Boolean)
        , OptionalProperty('eventAlgorithmInhibitRef', ObjectPropertyReference)
        , OptionalProperty('eventAlgorithmInhibit', Boolean)
        , OptionalProperty('timeDelayNormal', Unsigned)
        , ReadableProperty('statusFlags', StatusFlags)
        , ReadableProperty('reliability', Reliability)
        , OptionalProperty('faultType', FaultType)
        , OptionalProperty('faultParameters', FaultParameter)
        , OptionalProperty('reliabilityEvaluationInhibit', Boolean)
        ]

#-----

class EventLogRecordLogDatum(Choice):
    choiceElements = \
        [ Element('logStatus', LogStatus, 0)
        , Element('notification', EventNotificationParameters, 1)
        , Element('timeChange', Real, 2)
        ]

class EventLogRecord(Sequence):
    sequenceElements = \
        [ Element('timestamp', DateTime, 0)
        , Element('logDatum', EventLogRecordLogDatum, 1)
        ]

@register_object_type
class EventLogObject(Object):
    objectType = 'eventLog'
    properties = \
        [ ReadableProperty('statusFlags', StatusFlags)
        , ReadableProperty('eventState', EventState)
        , OptionalProperty('reliability', Reliability)
        , WritableProperty('enable', Boolean)
        , OptionalProperty('startTime', DateTime)
        , OptionalProperty('stopTime', DateTime)
        , ReadableProperty('stopWhenFull', Boolean)
        , ReadableProperty('bufferSize', Unsigned)
        , ReadableProperty('logBuffer', SequenceOf(EventLogRecord))
        , WritableProperty('recordCount', Unsigned)
        , ReadableProperty('totalRecordCount', Unsigned)
        , OptionalProperty('notificationThreshold', Unsigned)
        , OptionalProperty('recordsSinceNotification', Unsigned)
        , OptionalProperty('lastNotifyRecord', Unsigned)
        , OptionalProperty('notificationClass', Unsigned)
        , OptionalProperty('eventEnable', EventTransitionBits)
        , OptionalProperty('ackedTransitions', EventTransitionBits)
        , OptionalProperty('notifyType', NotifyType)
        , OptionalProperty('eventTimeStamps', ArrayOf(TimeStamp))
        , OptionalProperty('eventMessageTexts', ArrayOf(CharacterString))
        , OptionalProperty('eventMessageTextsConfig', ArrayOf(CharacterString))
        , OptionalProperty('eventDetectionEnable', Boolean)
        , OptionalProperty('eventAlgorithmInhibitRef', ObjectPropertyReference)
        , OptionalProperty('eventAlgorithmInhibit', Boolean)
        ]

#-----

@register_object_type
class FileObject(Object):
    objectType = 'file'
    properties = \
        [ ReadableProperty('fileType', CharacterString)
        , ReadableProperty('fileSize', Unsigned)
        , ReadableProperty('modificationDate', DateTime)
        , WritableProperty('archive', Boolean)
        , ReadableProperty('readOnly', Boolean)
        , ReadableProperty('fileAccessMethod', FileAccessMethod)
        , OptionalProperty('recordCount', Unsigned)
        ]

#-----

@register_object_type
class GlobalGroupObject(Object):
    objectType = 'globalGroup'
    properties = \
        [ ReadableProperty('groupMembers', ArrayOf(DeviceObjectPropertyReference))
        , OptionalProperty('groupMemberNames', ArrayOf(CharacterString))
        , ReadableProperty('presentValue', ArrayOf(PropertyAccessResult))
        , ReadableProperty('statusFlags', StatusFlags)
        , ReadableProperty('eventState', EventState)
        , ReadableProperty('memberStatusFlags', StatusFlags)
        , OptionalProperty('reliability', Reliability)
        , ReadableProperty('outOfService', Boolean)
        , OptionalProperty('updateInterval', Unsigned)
        , OptionalProperty('requestedUpdateInterval', Unsigned)
        , OptionalProperty('covResubscriptionInterval', Unsigned)
        , OptionalProperty('clientCovIncrement', ClientCOV)
        , OptionalProperty('timeDelay', Unsigned)
        , OptionalProperty('notificationClass', Unsigned)
        , OptionalProperty('eventEnable', EventTransitionBits)
        , OptionalProperty('ackedTransitions', EventTransitionBits)
        , OptionalProperty('notifyType', NotifyType)
        , OptionalProperty('eventTimeStamps', ArrayOf(TimeStamp))
        , OptionalProperty('eventMessageTexts', ArrayOf(CharacterString))
        , OptionalProperty('eventMessageTextsConfig', ArrayOf(CharacterString))
        , OptionalProperty('eventDetectionEnable', Boolean)
        , OptionalProperty('eventAlgorithmInhibitRef', ObjectPropertyReference)
        , OptionalProperty('eventAlgorithmInhibit', Boolean)
        , OptionalProperty('timeDelayNormal', Unsigned)
        , OptionalProperty('covuPeriod', Unsigned)
        , OptionalProperty('covuRecipients', SequenceOf(Recipient))
        , OptionalProperty('reliabilityEvaluationInhibit', Boolean)
        ]

@register_object_type
class GroupObject(Object):
    objectType = 'group'
    properties = \
        [ ReadableProperty('listOfGroupMembers', SequenceOf(ReadAccessSpecification))
        , ReadableProperty('presentValue', SequenceOf(ReadAccessResult))
        ]

@register_object_type
class IntegerValueObject(Object):
    objectType = 'integerValue'
    properties = \
        [ ReadableProperty('presentValue', Integer)
        , ReadableProperty('statusFlags', StatusFlags)
        , OptionalProperty('eventState', EventState)
        , OptionalProperty('reliability', Reliability)
        , OptionalProperty('outOfService', Boolean)
        , ReadableProperty('units', EngineeringUnits)
        , OptionalProperty('priorityArray', PriorityArray)
        , OptionalProperty('relinquishDefault', Integer)
        , OptionalProperty('covIncrement', Unsigned)
        , OptionalProperty('timeDelay', Unsigned)
        , OptionalProperty('notificationClass', Unsigned)
        , OptionalProperty('highLimit', Integer)
        , OptionalProperty('lowLimit', Integer)
        , OptionalProperty('deadband', Unsigned)
        , OptionalProperty('limitEnable', LimitEnable)
        , OptionalProperty('eventEnable', EventTransitionBits)
        , OptionalProperty('ackedTransitions', EventTransitionBits)
        , OptionalProperty('notifyType', NotifyType)
        , OptionalProperty('eventTimeStamps', ArrayOf(TimeStamp))
        , OptionalProperty('eventMessageTexts', ArrayOf(CharacterString))
        , OptionalProperty('eventMessageTextsConfig', ArrayOf(CharacterString))
        , OptionalProperty('eventDetectionEnable', Boolean)
        , OptionalProperty('eventAlgorithmInhibitRef', ObjectPropertyReference)
        , OptionalProperty('eventAlgorithmInhibit', Boolean)
        , OptionalProperty('timeDelayNormal', Unsigned)
        , OptionalProperty('reliabilityEvaluationInhibit', Boolean)
        , OptionalProperty('minPresValue', Integer)
        , OptionalProperty('maxPresValue', Integer)
        , OptionalProperty('resolution', Integer)
        ]

@register_object_type
class LargeAnalogValueObject(Object):
    objectType = 'largeAnalogValue'
    properties = \
        [ ReadableProperty('presentValue', Double)
        , ReadableProperty('statusFlags', StatusFlags)
        , OptionalProperty('eventState', EventState)
        , OptionalProperty('reliability', Reliability)
        , OptionalProperty('outOfService', Boolean)
        , ReadableProperty('units', EngineeringUnits)
        , OptionalProperty('priorityArray', PriorityArray)
        , OptionalProperty('relinquishDefault', Integer)
        , OptionalProperty('covIncrement', Unsigned)
        , OptionalProperty('timeDelay', Unsigned)
        , OptionalProperty('notificationClass', Unsigned)
        , OptionalProperty('highLimit', Double)
        , OptionalProperty('lowLimit', Double)
        , OptionalProperty('deadband', Double)
        , OptionalProperty('limitEnable', LimitEnable)
        , OptionalProperty('eventEnable', EventTransitionBits)
        , OptionalProperty('ackedTransitions', EventTransitionBits)
        , OptionalProperty('notifyType', NotifyType)
        , OptionalProperty('eventTimeStamps', ArrayOf(TimeStamp))
        , OptionalProperty('eventMessageTexts', ArrayOf(CharacterString))
        , OptionalProperty('eventMessageTextsConfig', ArrayOf(CharacterString))
        , OptionalProperty('eventDetectionEnable', Boolean)
        , OptionalProperty('eventAlgorithmInhibitRef', ObjectPropertyReference)
        , OptionalProperty('eventAlgorithmInhibit', Boolean)
        , OptionalProperty('timeDelayNormal', Unsigned)
        , OptionalProperty('reliabilityEvaluationInhibit', Boolean)
        , OptionalProperty('minPresValue', Double)
        , OptionalProperty('maxPresValue', Double)
        , OptionalProperty('resolution', Double)
        ]

@register_object_type
class LifeSafetyPointObject(Object):
    objectType = 'lifeSafetyPoint'
    properties = \
        [ ReadableProperty('presentValue', LifeSafetyState)
        , ReadableProperty('trackingValue', LifeSafetyState)
        , OptionalProperty('deviceType', CharacterString)
        , ReadableProperty('statusFlags', StatusFlags)
        , ReadableProperty('eventState', EventState)
        , ReadableProperty('reliability', Reliability)
        , ReadableProperty('outOfService', Boolean)
        , WritableProperty('mode', LifeSafetyMode)
        , ReadableProperty('acceptedModes', SequenceOf(LifeSafetyMode))
        , OptionalProperty('timeDelay', Unsigned)
        , OptionalProperty('notificationClass', Unsigned)
        , OptionalProperty('lifeSafetyAlarmValues', SequenceOf(LifeSafetyState))
        , OptionalProperty('alarmValues', SequenceOf(LifeSafetyState))
        , OptionalProperty('faultValues', SequenceOf(LifeSafetyState))
        , OptionalProperty('eventEnable', EventTransitionBits)
        , OptionalProperty('ackedTransitions', EventTransitionBits)
        , OptionalProperty('notifyType', NotifyType)
        , OptionalProperty('eventTimeStamps', ArrayOf(TimeStamp))
        , OptionalProperty('eventMessageTexts', ArrayOf(CharacterString))
        , OptionalProperty('eventMessageTextsConfig', ArrayOf(CharacterString))
        , OptionalProperty('eventDetectionEnable', Boolean)
        , OptionalProperty('eventAlgorithmInhibitRef', ObjectPropertyReference)
        , OptionalProperty('eventAlgorithmInhibit', Boolean)
        , OptionalProperty('timeDelayNormal', Unsigned)
        , OptionalProperty('reliabilityEvaluationInhibit', Boolean)
        , ReadableProperty('silenced', SilencedState)
        , ReadableProperty('operationExpected', LifeSafetyOperation)
        , OptionalProperty('maintenanceRequired', Maintenance)
        , OptionalProperty('setting', Unsigned)
        , OptionalProperty('directReading', Real)
        , OptionalProperty('units', EngineeringUnits)
        , OptionalProperty('memberOf', SequenceOf(DeviceObjectReference))
        ]

@register_object_type
class LifeSafetyZoneObject(Object):
    objectType = 'lifeSafetyZone'
    properties = \
        [ ReadableProperty('presentValue', LifeSafetyState)
        , ReadableProperty('trackingValue', LifeSafetyState)
        , OptionalProperty('deviceType', CharacterString)
        , ReadableProperty('statusFlags', StatusFlags)
        , ReadableProperty('eventState', EventState)
        , ReadableProperty('reliability', Reliability)
        , ReadableProperty('outOfService', Boolean)
        , WritableProperty('mode', LifeSafetyMode)
        , ReadableProperty('acceptedModes', SequenceOf(LifeSafetyMode))
        , OptionalProperty('timeDelay', Unsigned)
        , OptionalProperty('notificationClass', Unsigned)
        , OptionalProperty('lifeSafetyAlarmValues', SequenceOf(LifeSafetyState))
        , OptionalProperty('alarmValues', SequenceOf(LifeSafetyState))
        , OptionalProperty('faultValues', SequenceOf(LifeSafetyState))
        , OptionalProperty('eventEnable', EventTransitionBits)
        , OptionalProperty('ackedTransitions', EventTransitionBits)
        , OptionalProperty('notifyType', NotifyType)
        , OptionalProperty('eventTimeStamps', ArrayOf(TimeStamp))
        , OptionalProperty('eventMessageTexts', ArrayOf(CharacterString))
        , OptionalProperty('eventMessageTextsConfig', ArrayOf(CharacterString))
        , OptionalProperty('eventDetectionEnable', Boolean)
        , OptionalProperty('eventAlgorithmInhibitRef', ObjectPropertyReference)
        , OptionalProperty('eventAlgorithmInhibit', Boolean)
        , OptionalProperty('timeDelayNormal', Unsigned)
        , OptionalProperty('reliabilityEvaluationInhibit', Boolean)
        , ReadableProperty('silenced', SilencedState)
        , ReadableProperty('operationExpected', LifeSafetyOperation)
        , OptionalProperty('maintenanceRequired', Boolean)
        , ReadableProperty('zoneMembers', SequenceOf(DeviceObjectReference))
        , OptionalProperty('memberOf', SequenceOf(DeviceObjectReference))
        ]

@register_object_type
class LightingOutputObject(Object):
    objectType = 'lightingOutput'
    properties = \
        [ WritableProperty('presentValue', Real)
        , ReadableProperty('trackingValue', Real)
        , WritableProperty('lightingCommand', LightingCommand)
        , ReadableProperty('inProgress', LightingInProgress)
        , ReadableProperty('statusFlags', StatusFlags)
        , OptionalProperty('reliability', Reliability)
        , ReadableProperty('outOfService', Boolean)
        , ReadableProperty('blinkWarnEnable', Boolean)
        , ReadableProperty('egressTime', Unsigned)
        , ReadableProperty('egressActive', Boolean)
        , ReadableProperty('defaultFadeTime', Unsigned)
        , ReadableProperty('defaultRampRate', Real)
        , ReadableProperty('defaultStepIncrement', Real)
        , OptionalProperty('transition', LightingTransition)
        , OptionalProperty('feedbackValue', Real)
        , ReadableProperty('priorityArray', PriorityArray)
        , ReadableProperty('relinquishDefault', Real)
        , OptionalProperty('power', Real)
        , OptionalProperty('instantaneousPower', Real)
        , OptionalProperty('minActualValue', Real)
        , OptionalProperty('maxActualValue', Real)
        , ReadableProperty('lightingCommandDefaultPriority', Unsigned)
        , OptionalProperty('covIncrement', Real)
        , OptionalProperty('reliabilityEvaluationInhibit', Boolean)
        ]

@register_object_type
class LoadControlObject(Object):
    objectType = 'loadControl'
    properties = \
        [ ReadableProperty('presentValue', ShedState)
        , OptionalProperty('stateDescription', CharacterString)
        , ReadableProperty('statusFlags', StatusFlags)
        , ReadableProperty('eventState', EventState)
        , OptionalProperty('reliability', Reliability)
        , WritableProperty('requestedShedLevel', ShedLevel)
        , WritableProperty('startTime', DateTime)
        , WritableProperty('shedDuration', Unsigned)
        , WritableProperty('dutyWindow', Unsigned)
        , WritableProperty('enable', Boolean)
        , OptionalProperty('fullDutyBaseline', Real)
        , ReadableProperty('expectedShedLevel', ShedLevel)
        , ReadableProperty('actualShedLevel', ShedLevel)
        , WritableProperty('shedLevels', ArrayOf(Unsigned))
        , ReadableProperty('shedLevelDescriptions', ArrayOf(CharacterString))
        , OptionalProperty('notificationClass', Unsigned)
        , OptionalProperty('timeDelay', Unsigned)
        , OptionalProperty('eventEnable', EventTransitionBits)
        , OptionalProperty('ackedTransitions', EventTransitionBits)
        , OptionalProperty('notifyType', NotifyType)
        , OptionalProperty('eventTimeStamps', ArrayOf(TimeStamp))
        , OptionalProperty('eventMessageTexts', ArrayOf(CharacterString))
        , OptionalProperty('eventMessageTextsConfig', ArrayOf(CharacterString))
        , OptionalProperty('eventDetectionEnable', Boolean)
        , OptionalProperty('eventAlgorithmInhibitRef', ObjectPropertyReference)
        , OptionalProperty('eventAlgorithmInhibit', Boolean)
        , OptionalProperty('timeDelayNormal', Unsigned)
        , OptionalProperty('reliabilityEvaluationInhibit', Boolean)
        ]

@register_object_type
class LoopObject(Object):
    objectType = 'loop'
    properties = \
        [ ReadableProperty('presentValue', Real)
        , ReadableProperty('statusFlags', StatusFlags)
        , ReadableProperty('eventState', EventState)
        , OptionalProperty('reliability', Reliability)
        , ReadableProperty('outOfService', Boolean)
        , ReadableProperty('updateInterval', Unsigned)
        , ReadableProperty('outputUnits', EngineeringUnits)
        , ReadableProperty('manipulatedVariableReference', ObjectPropertyReference)
        , ReadableProperty('controlledVariableReference', ObjectPropertyReference)
        , ReadableProperty('controlledVariableValue', Real)
        , ReadableProperty('controlledVariableUnits', EngineeringUnits)
        , ReadableProperty('setpointReference', SetpointReference)
        , ReadableProperty('setpoint', Real)
        , ReadableProperty('action', Action)
        , OptionalProperty('proportionalConstant', Real)
        , OptionalProperty('proportionalConstantUnits', EngineeringUnits)
        , OptionalProperty('integralConstant', Real)
        , OptionalProperty('integralConstantUnits', EngineeringUnits)
        , OptionalProperty('derivativeConstant', Real)
        , OptionalProperty('derivativeConstantUnits', EngineeringUnits)
        , OptionalProperty('bias', Real)
        , OptionalProperty('maximumOutput', Real)
        , OptionalProperty('minimumOutput', Real)
        , ReadableProperty('priorityForWriting', Unsigned)
        , OptionalProperty('covIncrement', Real)
        , OptionalProperty('timeDelay', Unsigned)
        , OptionalProperty('notificationClass', Unsigned)
        , OptionalProperty('errorLimit', Real)
        , OptionalProperty('deadband', Real)
        , OptionalProperty('eventEnable', EventTransitionBits)
        , OptionalProperty('ackedTransitions', EventTransitionBits)
        , OptionalProperty('notifyType', NotifyType)
        , OptionalProperty('eventTimeStamps', ArrayOf(TimeStamp))
        , OptionalProperty('eventMessageTexts', ArrayOf(CharacterString))
        , OptionalProperty('eventMessageTextsConfig', ArrayOf(CharacterString))
        , OptionalProperty('eventDetectionEnable', Boolean)
        , OptionalProperty('eventAlgorithmInhibitRef', ObjectPropertyReference)
        , OptionalProperty('eventAlgorithmInhibit', Boolean)
        , OptionalProperty('timeDelayNormal', Unsigned)
        , OptionalProperty('reliabilityEvaluationInhibit', Boolean)
        ]

@register_object_type
class MultiStateInputObject(Object):
    objectType = 'multiStateInput'
    properties = \
        [ ReadableProperty('presentValue', Unsigned)
        , OptionalProperty('deviceType', CharacterString)
        , ReadableProperty('statusFlags', StatusFlags)
        , ReadableProperty('eventState', EventState)
        , OptionalProperty('reliability', Reliability)
        , ReadableProperty('outOfService', Boolean)
        , ReadableProperty('numberOfStates', Unsigned)
        , OptionalProperty('stateText', ArrayOf(CharacterString))
        , OptionalProperty('timeDelay', Unsigned)
        , OptionalProperty('notificationClass', Unsigned)
        , OptionalProperty('alarmValues', SequenceOf(Unsigned))
        , OptionalProperty('faultValues', SequenceOf(Unsigned))
        , OptionalProperty('eventEnable', EventTransitionBits)
        , OptionalProperty('ackedTransitions', EventTransitionBits)
        , OptionalProperty('notifyType', NotifyType)
        , OptionalProperty('eventTimeStamps', ArrayOf(TimeStamp))
        , OptionalProperty('eventMessageTexts', ArrayOf(CharacterString))
        , OptionalProperty('eventMessageTextsConfig', ArrayOf(CharacterString))
        , OptionalProperty('eventDetectionEnable', Boolean)
        , OptionalProperty('eventAlgorithmInhibitRef', ObjectPropertyReference)
        , OptionalProperty('eventAlgorithmInhibit', Boolean)
        , OptionalProperty('timeDelayNormal', Unsigned)
        , OptionalProperty('reliabilityEvaluationInhibit', Boolean)
        ]

@register_object_type
class MultiStateOutputObject(Object):
    objectType = 'multiStateOutput'
    properties = \
        [ WritableProperty('presentValue', Unsigned)
        , OptionalProperty('deviceType', CharacterString)
        , ReadableProperty('statusFlags', StatusFlags)
        , ReadableProperty('eventState', EventState)
        , OptionalProperty('reliability', Reliability)
        , ReadableProperty('outOfService', Boolean)
        , ReadableProperty('numberOfStates', Unsigned)
        , OptionalProperty('stateText', ArrayOf(CharacterString))
        , ReadableProperty('priorityArray', PriorityArray)
        , OptionalProperty('relinquishDefault', Unsigned)
        , OptionalProperty('timeDelay', Unsigned)
        , OptionalProperty('notificationClass', Unsigned)
        , OptionalProperty('feedbackValue', Unsigned)
        , OptionalProperty('eventEnable', EventTransitionBits)
        , OptionalProperty('ackedTransitions', EventTransitionBits)
        , OptionalProperty('notifyType', NotifyType)
        , OptionalProperty('eventTimeStamps', ArrayOf(TimeStamp))
        , OptionalProperty('eventMessageTexts', ArrayOf(CharacterString))
        , OptionalProperty('eventMessageTextsConfig', ArrayOf(CharacterString))
        , OptionalProperty('eventDetectionEnable', Boolean)
        , OptionalProperty('eventAlgorithmInhibitRef', ObjectPropertyReference)
        , OptionalProperty('eventAlgorithmInhibit', Boolean)
        , OptionalProperty('timeDelayNormal', Unsigned)
        , OptionalProperty('reliabilityEvaluationInhibit', Boolean)
        ]

@register_object_type
class MultiStateValueObject(Object):
    objectType = 'multiStateValue'
    properties = \
        [ ReadableProperty('presentValue', Unsigned)
        , ReadableProperty('statusFlags', StatusFlags)
        , ReadableProperty('eventState', EventState)
        , OptionalProperty('reliability', Reliability)
        , ReadableProperty('outOfService', Boolean)
        , ReadableProperty('numberOfStates', Unsigned)
        , OptionalProperty('stateText', ArrayOf(CharacterString))
        , OptionalProperty('priorityArray', PriorityArray)
        , OptionalProperty('relinquishDefault', Unsigned)
        , OptionalProperty('timeDelay', Unsigned)
        , OptionalProperty('notificationClass', Unsigned)
        , OptionalProperty('alarmValues', SequenceOf(Unsigned))
        , OptionalProperty('faultValues', SequenceOf(Unsigned))
        , OptionalProperty('eventEnable', EventTransitionBits)
        , OptionalProperty('ackedTransitions', EventTransitionBits)
        , OptionalProperty('notifyType', NotifyType)
        , OptionalProperty('eventTimeStamps', ArrayOf(TimeStamp))
        , OptionalProperty('eventMessageTexts', ArrayOf(CharacterString))
        , OptionalProperty('eventMessageTextsConfig', ArrayOf(CharacterString))
        , OptionalProperty('eventDetectionEnable', Boolean)
        , OptionalProperty('eventAlgorithmInhibitRef', ObjectPropertyReference)
        , OptionalProperty('eventAlgorithmInhibit', Boolean)
        , OptionalProperty('timeDelayNormal', Unsigned)
        , OptionalProperty('reliabilityEvaluationInhibit', Boolean)
        ]

@register_object_type
class NetworkSecurityObject(Object):
    objectType = 'networkSecurity'
    properties = \
        [ WritableProperty('baseDeviceSecurityPolicy', SecurityLevel)
        , WritableProperty('networkAccessSecurityPolicies', ArrayOf(NetworkSecurityPolicy))
        , WritableProperty('securityTimeWindow', Unsigned)
        , WritableProperty('packetReorderTime', Unsigned)
        , ReadableProperty('distributionKeyRevision', Unsigned)
        , ReadableProperty('keySets', ArrayOf(SecurityKeySet))
        , WritableProperty('lastKeyServer', AddressBinding)
        , WritableProperty('securityPDUTimeout', Unsigned)
        , ReadableProperty('updateKeySetTimeout', Unsigned)
        , ReadableProperty('supportedSecurityAlgorithms', SequenceOf(Unsigned))
        , WritableProperty('doNotHide', Boolean)
        ]

@register_object_type
class NotificationClassObject(Object):
    objectType = 'notificationClass'
    properties = \
        [ ReadableProperty('notificationClass', Unsigned)
        , ReadableProperty('priority', ArrayOf(Unsigned))
        , ReadableProperty('ackRequired', EventTransitionBits)
        , ReadableProperty('recipientList', SequenceOf(Destination))
        ]

@register_object_type
class NotificationForwarderObject(Object):
    objectType = 'notificationForwarder'
    properties = \
        [ ReadableProperty('statusFlags', StatusFlags)
        , ReadableProperty('reliability', Reliability)
        , ReadableProperty('outOfService', Boolean)
        , ReadableProperty('recipientList', SequenceOf(Destination))
        , WritableProperty('subscribedRecipients', SequenceOf(EventNotificationSubscription))
        , ReadableProperty('processIdentifierFilter', ProcessIdSelection)
        , OptionalProperty('portFilter', ArrayOf(PortPermission))
        , ReadableProperty('localForwardingOnly', Boolean)
        , OptionalProperty('reliabilityEvaluationInhibit', Boolean)
        ]

@register_object_type
class OctetStringValueObject(Object):
    objectType = 'octetstringValue'
    properties = \
        [ ReadableProperty('presentValue', CharacterString)
        , ReadableProperty('statusFlags', StatusFlags)
        , OptionalProperty('eventState', EventState)
        , OptionalProperty('reliability', Reliability)
        , OptionalProperty('outOfService', Boolean)
        , OptionalProperty('priorityArray', PriorityArray)
        , OptionalProperty('relinquishDefault', OctetString)
        ]

@register_object_type
class PositiveIntegerValueObject(Object):
    objectType = 'positiveIntegerValue'
    properties = \
        [ ReadableProperty('presentValue', Unsigned)
        , ReadableProperty('statusFlags', StatusFlags)
        , OptionalProperty('eventState', EventState)
        , OptionalProperty('reliability', Reliability)
        , OptionalProperty('outOfService', Boolean)
        , ReadableProperty('units', EngineeringUnits)
        , OptionalProperty('priorityArray', PriorityArray)
        , OptionalProperty('relinquishDefault', Unsigned)
        , OptionalProperty('covIncrement', Unsigned)
        , OptionalProperty('timeDelay', Unsigned)
        , OptionalProperty('notificationClass', Unsigned)
        , OptionalProperty('highLimit', Unsigned)
        , OptionalProperty('lowLimit', Unsigned)
        , OptionalProperty('deadband', Unsigned)
        , OptionalProperty('limitEnable', LimitEnable)
        , OptionalProperty('eventEnable', EventTransitionBits)
        , OptionalProperty('ackedTransitions', EventTransitionBits)
        , OptionalProperty('notifyType', NotifyType)
        , OptionalProperty('eventTimeStamps', ArrayOf(TimeStamp))
        , OptionalProperty('eventMessageTexts', ArrayOf(CharacterString))
        , OptionalProperty('eventMessageTextsConfig', ArrayOf(CharacterString))
        , OptionalProperty('eventDetectionEnable', Boolean)
        , OptionalProperty('eventAlgorithmInhibitRef', ObjectPropertyReference)
        , OptionalProperty('eventAlgorithmInhibit', Boolean)
        , OptionalProperty('timeDelayNormal', Unsigned)
        , OptionalProperty('reliabilityEvaluationInhibit', Boolean)
        , OptionalProperty('minPresValue', Unsigned)
        , OptionalProperty('maxPresValue', Unsigned)
        , OptionalProperty('resolution', Unsigned)
        ]

@register_object_type
class ProgramObject(Object):
    objectType = 'program'
    properties = \
        [ ReadableProperty('programState', ProgramState)
        , WritableProperty('programChange', ProgramRequest)
        , OptionalProperty('reasonForHalt', ProgramError)
        , OptionalProperty('descriptionOfHalt', CharacterString)
        , OptionalProperty('programLocation', CharacterString)
        , OptionalProperty('instanceOf', CharacterString)
        , ReadableProperty('statusFlags', StatusFlags)
        , OptionalProperty('reliability', Reliability)
        , ReadableProperty('outOfService', Boolean)
        , OptionalProperty('eventDetectionEnable', Boolean)
        , OptionalProperty('notificationClass', Unsigned)
        , OptionalProperty('eventEnable', EventTransitionBits)
        , OptionalProperty('ackedTransitions', EventTransitionBits)
        , OptionalProperty('notifyType', NotifyType)
        , OptionalProperty('eventTimeStamps', ArrayOf(TimeStamp))
        , OptionalProperty('eventMessageTexts', ArrayOf(CharacterString))
        , OptionalProperty('eventMessageTextsConfig', ArrayOf(CharacterString))
        , OptionalProperty('reliabilityEvaluationInhibit', Boolean)
        ]

@register_object_type
class PulseConverterObject(Object):
    objectType = 'pulseConverter'
    properties = \
        [ ReadableProperty('presentValue', Real)
        , OptionalProperty('inputReference', ObjectPropertyReference)
        , ReadableProperty('statusFlags', StatusFlags)
        , ReadableProperty('eventState', EventState)
        , OptionalProperty('reliability', Reliability)
        , ReadableProperty('outOfService', Boolean)
        , ReadableProperty('units', EngineeringUnits)
        , ReadableProperty('scaleFactor', Real)
        , WritableProperty('adjustValue', Real)
        , ReadableProperty('count', Unsigned)
        , ReadableProperty('updateTime', DateTime)
        , ReadableProperty('countChangeTime', DateTime)
        , ReadableProperty('countBeforeChange', Unsigned)
        , OptionalProperty('covIncrement', Real)
        , OptionalProperty('covPeriod', Unsigned)
        , OptionalProperty('notificationClass', Unsigned)
        , OptionalProperty('timeDelay', Unsigned)
        , OptionalProperty('highLimit', Real)
        , OptionalProperty('lowLimit', Real)
        , OptionalProperty('deadband', Real)
        , OptionalProperty('limitEnable', LimitEnable)
        , OptionalProperty('eventEnable', EventTransitionBits)
        , OptionalProperty('ackedTransitions', EventTransitionBits)
        , OptionalProperty('notifyType', NotifyType)
        , OptionalProperty('eventTimeStamps', ArrayOf(TimeStamp))
        , OptionalProperty('eventMessageTexts', ArrayOf(CharacterString))
        , OptionalProperty('eventMessageTextsConfig', ArrayOf(CharacterString))
        , OptionalProperty('eventDetectionEnable', Boolean)
        , OptionalProperty('eventAlgorithmInhibitRef', ObjectPropertyReference)
        , OptionalProperty('eventAlgorithmInhibit', Boolean)
        , OptionalProperty('timeDelayNormal', Unsigned)
        , OptionalProperty('reliabilityEvaluationInhibit', Boolean)
        ]

@register_object_type
class ScheduleObject(Object):
    objectType = 'schedule'
    properties = \
        [ ReadableProperty('presentValue', AnyAtomic)
        , ReadableProperty('effectivePeriod', DateRange)
        , OptionalProperty('weeklySchedule', ArrayOf(DailySchedule))
        , OptionalProperty('exceptionSchedule', ArrayOf(SpecialEvent))
        , ReadableProperty('scheduleDefault', AnyAtomic)
        , ReadableProperty('listOfObjectPropertyReferences', SequenceOf(DeviceObjectPropertyReference))
        , ReadableProperty('priorityForWriting', Unsigned)
        , ReadableProperty('statusFlags', StatusFlags)
        , ReadableProperty('reliability', Reliability)
        , ReadableProperty('outOfService', Boolean)
        , OptionalProperty('eventDetectionEnable', Boolean)
        , OptionalProperty('notificationClass', Unsigned)
        , OptionalProperty('eventEnable', EventTransitionBits)
        , ReadableProperty('eventState', EventState)
        , OptionalProperty('ackedTransitions', EventTransitionBits)
        , OptionalProperty('notifyType', NotifyType)
        , OptionalProperty('eventTimeStamps', ArrayOf(TimeStamp))
        , OptionalProperty('eventMessageTexts', ArrayOf(CharacterString))
        , OptionalProperty('eventMessageTextsConfig', ArrayOf(CharacterString))
        , OptionalProperty('reliabilityEvaluationInhibit', Boolean)
        ]

@register_object_type
class StructuredViewObject(Object):
    objectType = 'structuredView'
    properties = \
        [ ReadableProperty('nodeType', NodeType)
        , OptionalProperty('nodeSubtype', CharacterString)
        , ReadableProperty('subordinateList', ArrayOf(DeviceObjectReference))
        , OptionalProperty('subordinateAnnotations', ArrayOf(CharacterString))
        ]

@register_object_type
class TimePatternValueObject(Object):
    objectType = 'timePatternValue'
    properties = \
        [ ReadableProperty('presentValue', Time)
        , ReadableProperty('statusFlags', StatusFlags)
        , OptionalProperty('eventState', EventState)
        , OptionalProperty('reliability', Reliability)
        , OptionalProperty('outOfService', Boolean)
        , OptionalProperty('priorityArray', PriorityArray)
        , OptionalProperty('relinquishDefault', Time)
        ]

@register_object_type
class TimeValueObject(Object):
    objectType = 'timeValue'
    properties = \
        [ ReadableProperty('presentValue', Time)
        , ReadableProperty('statusFlags', StatusFlags)
        , OptionalProperty('eventState', EventState)
        , OptionalProperty('reliability', Reliability)
        , OptionalProperty('outOfService', Boolean)
        , OptionalProperty('priorityArray', PriorityArray)
        , OptionalProperty('relinquishDefault', Time)
        ]

@register_object_type
class TrendLogObject(Object):
    objectType = 'trendLog'
    properties = \
        [ ReadableProperty('statusFlags', StatusFlags)
        , ReadableProperty('eventState', EventState)
        , OptionalProperty('reliability', Reliability)
        , WritableProperty('enable', Boolean)
        , OptionalProperty('startTime', DateTime)
        , OptionalProperty('stopTime', DateTime)
        , OptionalProperty('logDeviceObjectProperty', DeviceObjectPropertyReference)
        , OptionalProperty('logInterval', Unsigned)
        , OptionalProperty('covResubscriptionInterval', Unsigned)
        , OptionalProperty('clientCovIncrement', ClientCOV)
        , ReadableProperty('stopWhenFull', Boolean)
        , ReadableProperty('bufferSize', Unsigned)
        , ReadableProperty('logBuffer', SequenceOf(LogRecord))
        , WritableProperty('recordCount', Unsigned)
        , ReadableProperty('totalRecordCount', Unsigned)
        , ReadableProperty('loggingType', LoggingType)
        , OptionalProperty('alignIntervals', Boolean)
        , OptionalProperty('intervalOffset', Unsigned)
        , OptionalProperty('trigger', Boolean)
        , ReadableProperty('statusFlags', StatusFlags)
        , OptionalProperty('reliability', Reliability)
        , OptionalProperty('notificationThreshold', Unsigned)
        , OptionalProperty('recordsSinceNotification', Unsigned)
        , OptionalProperty('lastNotifyRecord', Unsigned)
        , ReadableProperty('eventState', EventState)
        , OptionalProperty('notificationClass', Unsigned)
        , OptionalProperty('eventEnable', EventTransitionBits)
        , OptionalProperty('ackedTransitions', EventTransitionBits)
        , OptionalProperty('notifyType', NotifyType)
        , OptionalProperty('eventTimeStamps', ArrayOf(TimeStamp))
        , OptionalProperty('eventMessageTexts', ArrayOf(CharacterString))
        , OptionalProperty('eventMessageTextsConfig', ArrayOf(CharacterString))
        , OptionalProperty('eventDetectionEnable', Boolean)
        , OptionalProperty('eventAlgorithmInhibitRef', ObjectPropertyReference)
        , OptionalProperty('eventAlgorithmInhibit', Boolean)
        , OptionalProperty('reliabilityEvaluationInhibit', Boolean)
        ]

@register_object_type
class TrendLogMultipleObject(Object):
    objectType = 'trendLogMultiple'
    properties = \
        [ ReadableProperty('statusFlags', StatusFlags)
        , ReadableProperty('eventState', EventState)
        , OptionalProperty('reliability', Reliability)
        , WritableProperty('enable', Boolean)
        , OptionalProperty('startTime', DateTime)
        , OptionalProperty('stopTime', DateTime)
        , ReadableProperty('logDeviceObjectProperty', ArrayOf(DeviceObjectPropertyReference))
        , ReadableProperty('loggingType', LoggingType)
        , ReadableProperty('logInterval', Unsigned)
        , OptionalProperty('alignIntervals', Boolean)
        , OptionalProperty('intervalOffset', Unsigned)
        , OptionalProperty('trigger', Boolean)
        , ReadableProperty('stopWhenFull', Boolean)
        , ReadableProperty('bufferSize', Unsigned)
        , ReadableProperty('logBuffer', SequenceOf(LogMultipleRecord))
        , WritableProperty('recordCount', Unsigned)
        , ReadableProperty('totalRecordCount', Unsigned)
        , OptionalProperty('notificationThreshold', Unsigned)
        , OptionalProperty('recordsSinceNotification', Unsigned)
        , OptionalProperty('lastNotifyRecord', Unsigned)
        , OptionalProperty('notificationClass', Unsigned)
        , OptionalProperty('eventEnable', EventTransitionBits)
        , OptionalProperty('ackedTransitions', EventTransitionBits)
        , OptionalProperty('notifyType', NotifyType)
        , OptionalProperty('eventTimeStamps', ArrayOf(TimeStamp))
        , OptionalProperty('eventMessageTexts', ArrayOf(CharacterString))
        , OptionalProperty('eventMessageTextsConfig', ArrayOf(CharacterString))
        , OptionalProperty('eventDetectionEnable', Boolean)
        , OptionalProperty('eventAlgorithmInhibitRef', ObjectPropertyReference)
        , OptionalProperty('eventAlgorithmInhibit', Boolean)
        , OptionalProperty('reliabilityEvaluationInhibit', Boolean)
        ]<|MERGE_RESOLUTION|>--- conflicted
+++ resolved
@@ -211,7 +211,6 @@
                             ))
 
             # if it's atomic, make sure it's valid
-<<<<<<< HEAD
             if issubclass(self.datatype, AnyAtomic):
                 if _debug: Property._debug("    - property is any atomic, checking value")
                 if not isinstance(value, Atomic):
@@ -219,8 +218,6 @@
                             self.identifier,
                             ))
 
-=======
->>>>>>> dc6ef50b
             elif issubclass(self.datatype, Atomic):
                 if _debug: Property._debug("    - property is atomic, checking value")
                 if not self.datatype.is_valid(value):

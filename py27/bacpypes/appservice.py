--- conflicted
+++ resolved
@@ -99,10 +99,7 @@
 
         # if this is active, pull it
         if self.isScheduled:
-<<<<<<< HEAD
-=======
             if _debug: SSM._debug("    - is scheduled")
->>>>>>> 6bd6db21
             self.suspend_task()
 
     def restart_timer(self, msecs):

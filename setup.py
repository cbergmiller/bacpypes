--- conflicted
+++ resolved
@@ -24,13 +24,7 @@
     author='Joel Bender, Christian Bergmiller',
     author_email='',
     url='https://github.com/cbergmiller/bacpypes',
-<<<<<<< HEAD
     packages=find_packages(where='bacpypes'),
-=======
-    packages=[
-        'bacpypes',
-    ],
->>>>>>> 41029acf
     package_dir={
         'bacpypes': 'bacpypes',
     },
